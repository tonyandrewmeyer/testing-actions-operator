# Copyright 2023 Tony Meyer
# See LICENSE file for licensing details.
#
# Learn more about testing at: https://juju.is/docs/sdk/testing

"""Test the charm using Harness with pytest."""

import time

import fortune
import ops
import ops.testing
import pytest
from charm import ActionsTestingCharm


@pytest.fixture()
def harness():
    """Create a testing harness to use for the tests.

    ``begin()`` has already been called for you.
    """
    harness = ops.testing.Harness(ActionsTestingCharm)
    harness.begin()
    yield harness
    harness.cleanup()


def test_simple(harness):
    """Verify that the 'simple' action runs without error."""
    out = harness.run_action("simple")
    assert out.results is None
    assert out.logs == []
    assert out.success


def test_input_default_value(harness, caplog):
    """Verify that the 'input' action runs correctly (no arg is provided)."""
    out = harness.run_action("input")
    assert out.results is None
    assert out.logs == []
    assert out.success
    assert len(caplog.records) == 1
    assert caplog.records[0].levelname == "INFO"
    default_value = harness.charm.meta.actions["input"].parameters["arg"]
    assert caplog.records[0].msg == f"The 'input' action says: {default_value}"


def test_input(harness, caplog):
    """Verify that the 'input' action runs correctly (an arg is provided)."""
    response = "hello"
    out = harness.run_action("input", {"arg": response})
    assert out.results is None
    assert out.logs == []
    assert out.success
    assert len(caplog.records) == 1
    assert caplog.records[0].levelname == "INFO"
    assert caplog.records[0].msg == f"The 'input' action says: {response}"


def test_multi_input_default_value(harness, caplog):
    """Verify that the 'multi-input' action runs correctly (no arg is provided)."""
<<<<<<< HEAD
    out = harness.run_action("multi-input")
    assert out.results is None
    assert out.logs == []
    assert out.success
    defaults = harness.charm.meta.actions["input"].parameters
    assert len(caplog.records) == defaults["arg2"]["default"]
    for record in caplog.records:
        assert record.levelname == "INFO"
        assert record.msg == f"The 'multi-input' action says: {defaults['arg1']['default']}"


def test_multi_input_arg1(harness, caplog):
    """Verify that the 'multi-input' action runs correctly (arg1 is provided)."""
    response = "hello"
    out = harness.run_action("multi-input", params={"arg1": response})
    assert out.results is None
    assert out.logs == []
    assert out.success
    defaults = harness.charm.meta.actions["input"].parameters
    assert len(caplog.records) == defaults["arg2"]["default"]
    for record in caplog.record:
        assert record.levelname == "INFO"
        assert record.msg == f"The 'multi-input' action says: {response}"


def test_multi_input_arg2(harness, caplog):
    """Verify that the 'multi-input' action runs correctly (arg2 is provided)."""
    count = 2
    out = harness.run_action("multi-input", params={"arg2": count})
    assert out.results is None
    assert out.logs == []
    assert out.success
    defaults = harness.charm.meta.actions["input"].parameters
    assert len(caplog.records) == count
    for record in caplog.records:
        assert record.levelname == "INFO"
        assert record.msg == f"The 'multi-input' action says: {defaults['arg1']['default']}"


def test_multi_input_arg1_and_arg2(harness, caplog):
    """Verify that the 'multi-input' action runs correctly (arg1 and arg2 are provided)."""
    response = "hello"
    count = 3
    out = harness.run_action("multi-input", params={"arg1": response, "arg2": count})
    assert out.results is None
    assert out.logs == []
    assert out.success
=======
    monkeypatch.setenv("JUJU_ACTION_NAME", "multi-input")
    params = {
        key: details["default"]
        for key, details in harness.charm.meta.actions["multi-input"].parameters.items()
    }
    monkeypatch.setattr(harness.charm.framework.model._backend, "action_get", lambda: params)
    harness.charm.on.multi_input_action.emit()
    assert len(caplog.records) == 1
    assert caplog.records[0].levelname == "INFO"
    assert caplog.records[0].msg == f"The 'multi-input' action says: {params['str-arg']}"


def test_multi_input_str_arg(harness, monkeypatch, caplog):
    """Verify that the 'multi-input' action runs correctly (str-arg is provided)."""
    monkeypatch.setenv("JUJU_ACTION_NAME", "multi-input")
    params = {
        key: details["default"]
        for key, details in harness.charm.meta.actions["multi-input"].parameters.items()
    }
    response = "hello"
    params["str-arg"] = response
    monkeypatch.setattr(harness.charm.framework.model._backend, "action_get", lambda: params)
    harness.charm.on.multi_input_action.emit()
    assert len(caplog.records) == 1
    assert caplog.records[0].levelname == "INFO"
    assert caplog.records[0].msg == f"The 'multi-input' action says: {response}"


def test_multi_input_int_arg(harness, monkeypatch, caplog):
    """Verify that the 'multi-input' action runs correctly (int-arg is provided)."""
    monkeypatch.setenv("JUJU_ACTION_NAME", "multi-input")
    params = {
        key: details["default"]
        for key, details in harness.charm.meta.actions["multi-input"].parameters.items()
    }
    count = 2
    params["int-arg"] = count
    monkeypatch.setattr(harness.charm.framework.model._backend, "action_get", lambda: params)
    harness.charm.on.multi_input_action.emit()
    assert len(caplog.records) == count
    for record in caplog.records:
        assert record.levelname == "INFO"
        assert record.msg == f"The 'multi-input' action says: {params['str-arg']}"


def test_multi_input_str_arg_and_int_arg(harness, monkeypatch, caplog):
    """Verify that the 'multi-input' action runs correctly (str-arg and int_arg are provided)."""
    monkeypatch.setenv("JUJU_ACTION_NAME", "multi-input")
    params = {
        key: details["default"]
        for key, details in harness.charm.meta.actions["multi-input"].parameters.items()
    }
    response = "hello"
    count = 3
    params["str-arg"] = response
    params["int-arg"] = count
    monkeypatch.setattr(harness.charm.framework.model._backend, "action_get", lambda: params)
    harness.charm.on.multi_input_action.emit()
>>>>>>> 34cc75e6
    assert len(caplog.records) == count
    for record in caplog.records:
        assert record.levelname == "INFO"
        assert record.msg == f"The 'multi-input' action says: {response}"


def test_multi_input_all_args(harness, monkeypatch, caplog):
    """Verify that the 'multi-input' action runs correctly (all args are provided)."""
    monkeypatch.setenv("JUJU_ACTION_NAME", "multi-input")
    response = "hello"
    count = 3
    extra_log = True
    number = 28.8
    obj = {"foo": "bar"}
    array = ["jan", "apr", "jul", "oct"]
    params = {
        "str-arg": response,
        "int-arg": count,
        "bool-arg": extra_log,
        "obj-arg": obj,
        "array-arg": array,
        "num-arg": number,
    }
    monkeypatch.setattr(harness.charm.framework.model._backend, "action_get", lambda: params)
    harness.charm.on.multi_input_action.emit()
    assert len(caplog.records) == count + 1
    for record in caplog.records[:-1]:
        assert record.levelname == "INFO"
        assert record.msg == f"The 'multi-input' action says: {response}"
    assert caplog.records[-1].levelname == "INFO"
    assert caplog.records[-1].msg == (
        f"The 'multi-input' action also says: {number}, {array}, and {obj}"
    )


def test_output(harness, monkeypatch):
    """Verify that the 'output' action runs correctly."""
    my_fortune = "favours the brave"
    monkeypatch.setattr(fortune, "get_random_fortune", lambda _: my_fortune)
    out = harness.run_action("output")
    assert out.results == {"fortune": my_fortune}
    assert out.logs == []
    assert out.success


def test_logger(harness, monkeypatch):
    """Verify that the 'logger' action runs without error."""
    monkeypatch.setenv("JUJU_ACTION_NAME", "logger")
    collected_msgs = []

    def action_log(msg):
        collected_msgs.append(msg)

    monkeypatch.setattr(harness.charm.framework.model._backend, "action_get", lambda: None)
    monkeypatch.setattr(harness.charm.framework.model._backend, "action_log", action_log)
    # Also make this a bit faster :)
    monkeypatch.setattr(time, "sleep", lambda _: None)
    out = harness.run_action("logger")
    assert out.results is None
    assert out.logs == [
        "I'm counting to 10: 1",
        "I'm counting to 10: 2",
        "I'm counting to 10: 3",
        "I'm counting to 10: 4",
        "I'm counting to 10: 5",
        "I'm counting to 10: 6",
        "I'm counting to 10: 7",
        "I'm counting to 10: 8",
        "I'm counting to 10: 9",
        "I'm counting to 10: 10",
    ]
    assert out.success


def test_bad(harness):
    """Verify that the 'bad' action runs without error (but fails)."""
    out = harness.run_action("bad")
    assert out.results is None
    assert out.logs == []
    assert not out.success
    assert out.failure_message == "Sorry, I just couldn't manage it."


def test_combo_fail(harness, monkeypatch):
    """Verify that the 'combo' action fails when instructed to do so."""
    out = harness.run_action("combo", {"should-fail": True})
    assert out.results is None
    assert out.logs == []
    assert not out.success


def test_combo(harness, monkeypatch):
    """Verify that the 'combo' action runs without error."""
    my_fortunes = ["magazine", "500", "cookie"]
    expected_fortunes = my_fortunes[:]
    monkeypatch.setattr(fortune, "get_random_fortune", lambda _: my_fortunes.pop(0))

    out = harness.run_action("combo")
    assert out.results == {"fortunes-told": 3}
    assert out.logs == expected_fortunes
    assert out.success<|MERGE_RESOLUTION|>--- conflicted
+++ resolved
@@ -60,36 +60,35 @@
 
 def test_multi_input_default_value(harness, caplog):
     """Verify that the 'multi-input' action runs correctly (no arg is provided)."""
-<<<<<<< HEAD
     out = harness.run_action("multi-input")
     assert out.results is None
     assert out.logs == []
     assert out.success
     defaults = harness.charm.meta.actions["input"].parameters
-    assert len(caplog.records) == defaults["arg2"]["default"]
+    assert len(caplog.records) == defaults["int-arg"]["default"]
     for record in caplog.records:
         assert record.levelname == "INFO"
-        assert record.msg == f"The 'multi-input' action says: {defaults['arg1']['default']}"
-
-
-def test_multi_input_arg1(harness, caplog):
-    """Verify that the 'multi-input' action runs correctly (arg1 is provided)."""
-    response = "hello"
-    out = harness.run_action("multi-input", params={"arg1": response})
+        assert record.msg == f"The 'multi-input' action says: {defaults['str-arg']['default']}"
+
+
+def test_multi_input_str_arg(harness, caplog):
+    """Verify that the 'multi-input' action runs correctly (str_arg is provided)."""
+    response = "hello"
+    out = harness.run_action("multi-input", params={"str-arg": response})
     assert out.results is None
     assert out.logs == []
     assert out.success
     defaults = harness.charm.meta.actions["input"].parameters
-    assert len(caplog.records) == defaults["arg2"]["default"]
+    assert len(caplog.records) == defaults["int-arg"]["default"]
     for record in caplog.record:
         assert record.levelname == "INFO"
         assert record.msg == f"The 'multi-input' action says: {response}"
 
 
-def test_multi_input_arg2(harness, caplog):
-    """Verify that the 'multi-input' action runs correctly (arg2 is provided)."""
+def test_multi_input_int_arg(harness, caplog):
+    """Verify that the 'multi-input' action runs correctly (int-arg is provided)."""
     count = 2
-    out = harness.run_action("multi-input", params={"arg2": count})
+    out = harness.run_action("multi-input", params={"int-arg": count})
     assert out.results is None
     assert out.logs == []
     assert out.success
@@ -97,77 +96,17 @@
     assert len(caplog.records) == count
     for record in caplog.records:
         assert record.levelname == "INFO"
-        assert record.msg == f"The 'multi-input' action says: {defaults['arg1']['default']}"
-
-
-def test_multi_input_arg1_and_arg2(harness, caplog):
-    """Verify that the 'multi-input' action runs correctly (arg1 and arg2 are provided)."""
+        assert record.msg == f"The 'multi-input' action says: {defaults['str-arg']['default']}"
+
+
+def test_multi_input_str_arg_and_int_arg(harness, caplog):
+    """Verify that the 'multi-input' action runs correctly (str-arg and int-arg are provided)."""
     response = "hello"
     count = 3
-    out = harness.run_action("multi-input", params={"arg1": response, "arg2": count})
-    assert out.results is None
-    assert out.logs == []
-    assert out.success
-=======
-    monkeypatch.setenv("JUJU_ACTION_NAME", "multi-input")
-    params = {
-        key: details["default"]
-        for key, details in harness.charm.meta.actions["multi-input"].parameters.items()
-    }
-    monkeypatch.setattr(harness.charm.framework.model._backend, "action_get", lambda: params)
-    harness.charm.on.multi_input_action.emit()
-    assert len(caplog.records) == 1
-    assert caplog.records[0].levelname == "INFO"
-    assert caplog.records[0].msg == f"The 'multi-input' action says: {params['str-arg']}"
-
-
-def test_multi_input_str_arg(harness, monkeypatch, caplog):
-    """Verify that the 'multi-input' action runs correctly (str-arg is provided)."""
-    monkeypatch.setenv("JUJU_ACTION_NAME", "multi-input")
-    params = {
-        key: details["default"]
-        for key, details in harness.charm.meta.actions["multi-input"].parameters.items()
-    }
-    response = "hello"
-    params["str-arg"] = response
-    monkeypatch.setattr(harness.charm.framework.model._backend, "action_get", lambda: params)
-    harness.charm.on.multi_input_action.emit()
-    assert len(caplog.records) == 1
-    assert caplog.records[0].levelname == "INFO"
-    assert caplog.records[0].msg == f"The 'multi-input' action says: {response}"
-
-
-def test_multi_input_int_arg(harness, monkeypatch, caplog):
-    """Verify that the 'multi-input' action runs correctly (int-arg is provided)."""
-    monkeypatch.setenv("JUJU_ACTION_NAME", "multi-input")
-    params = {
-        key: details["default"]
-        for key, details in harness.charm.meta.actions["multi-input"].parameters.items()
-    }
-    count = 2
-    params["int-arg"] = count
-    monkeypatch.setattr(harness.charm.framework.model._backend, "action_get", lambda: params)
-    harness.charm.on.multi_input_action.emit()
-    assert len(caplog.records) == count
-    for record in caplog.records:
-        assert record.levelname == "INFO"
-        assert record.msg == f"The 'multi-input' action says: {params['str-arg']}"
-
-
-def test_multi_input_str_arg_and_int_arg(harness, monkeypatch, caplog):
-    """Verify that the 'multi-input' action runs correctly (str-arg and int_arg are provided)."""
-    monkeypatch.setenv("JUJU_ACTION_NAME", "multi-input")
-    params = {
-        key: details["default"]
-        for key, details in harness.charm.meta.actions["multi-input"].parameters.items()
-    }
-    response = "hello"
-    count = 3
-    params["str-arg"] = response
-    params["int-arg"] = count
-    monkeypatch.setattr(harness.charm.framework.model._backend, "action_get", lambda: params)
-    harness.charm.on.multi_input_action.emit()
->>>>>>> 34cc75e6
+    out = harness.run_action("multi-input", params={"str-arg": response, "int-arg": count})
+    assert out.results is None
+    assert out.logs == []
+    assert out.success
     assert len(caplog.records) == count
     for record in caplog.records:
         assert record.levelname == "INFO"
