--- conflicted
+++ resolved
@@ -57,110 +57,46 @@
         self.assertTrue(out.success)
         defaults = self.harness.charm.meta.actions["input"].parameters
         self.assertEqual(
-<<<<<<< HEAD
-            cm.output, [f"INFO:charm:The 'multi-input' action says: {defaults['arg1']['default']}"]
+            cm.output, [f"INFO:charm:The 'multi-input' action says: {defaults['str-arg']['default']}"]
         )
 
-    def test_multi_input_arg1(self):
-        """Verify that the 'multi-input' action runs correctly (arg1 is provided)."""
+    def test_multi_input_str_arg(self):
+        """Verify that the 'multi-input' action runs correctly (str_arg is provided)."""
         response = "hello"
         with self.assertLogs(level="INFO") as cm:
-            out = self.harness.run_action("multi-input", params={"arg1": response})
+            out = self.harness.run_action("multi-input", params={"str-arg": response})
         self.assertIsNone(out.results)
         self.assertEqual(out.logs, [])
         self.assertTrue(out.success)
         self.assertEqual(cm.output, [f"INFO:charm:The 'multi-input' action says: {response}"])
 
-    def test_multi_input_arg2(self):
-        """Verify that the 'multi-input' action runs correctly (arg2 is provided)."""
+    def test_multi_input_int_arg(self):
+        """Verify that the 'multi-input' action runs correctly (int_arg is provided)."""
         count = 2
         with self.assertLogs(level="INFO") as cm:
-            out = self.harness.run_action("multi-input", params={"arg2": count})
+            out = self.harness.run_action("multi-input", params={"int_arg": count})
         self.assertIsNone(out.results)
         self.assertEqual(out.logs, [])
         self.assertTrue(out.success)
         defaults = self.harness.charm.meta.actions["input"].parameters
         self.assertEqual(
             cm.output,
-            [f"INFO:charm:The 'multi-input' action says: {defaults['arg1']['default']}"] * count,
+            [f"INFO:charm:The 'multi-input' action says: {defaults['str-arg']['default']}"] * count,
         )
 
-    def test_multi_input_arg1_and_arg2(self):
-        """Verify that the 'multi-input' action runs correctly (arg1 and arg2 are provided)."""
+    def test_multi_input_str_arg_and_int_arg(self):
+        """Verify that the 'multi-input' action runs correctly (str_arg and int_arg are provided)."""
         response = "hello"
         count = 3
         with self.assertLogs(level="INFO") as cm:
-            out = self.harness.run_action("multi-input", params={"arg1": response, "arg2": count})
+            out = self.harness.run_action("multi-input", params={"str-arg": response, "int-arg": count})
         self.assertIsNone(out.results)
         self.assertEqual(out.logs, [])
         self.assertTrue(out.success)
-=======
-            cm.output, [f"INFO:charm:The 'multi-input' action says: {params['str-arg']}"]
-        )
-
-    @unittest.mock.patch.dict(os.environ, {"JUJU_ACTION_NAME": "multi-input"})
-    def test_multi_input_str_arg(self):
-        """Verify that the 'multi-input' action runs correctly (str-arg is provided)."""
-        params = {
-            key: details["default"]
-            for key, details in self.harness.charm.meta.actions["multi-input"].parameters.items()
-        }
-        response = "hello"
-        params["str-arg"] = response
-        with unittest.mock.patch.object(
-            self.harness.charm.framework.model._backend,
-            "action_get",
-            unittest.mock.MagicMock(return_value=params),
-        ):
-            with self.assertLogs(level="INFO") as cm:
-                self.harness.charm.on.multi_input_action.emit()
-        self.assertEqual(cm.output, [f"INFO:charm:The 'multi-input' action says: {response}"])
-
-    @unittest.mock.patch.dict(os.environ, {"JUJU_ACTION_NAME": "multi-input"})
-    def test_multi_input_int_arg(self):
-        """Verify that the 'multi-input' action runs correctly (int-arg is provided)."""
-        params = {
-            key: details["default"]
-            for key, details in self.harness.charm.meta.actions["multi-input"].parameters.items()
-        }
-        count = 2
-        params["int-arg"] = count
-        with unittest.mock.patch.object(
-            self.harness.charm.framework.model._backend,
-            "action_get",
-            unittest.mock.MagicMock(return_value=params),
-        ):
-            with self.assertLogs(level="INFO") as cm:
-                self.harness.charm.on.multi_input_action.emit()
-        self.assertEqual(
-            cm.output, [f"INFO:charm:The 'multi-input' action says: {params['str-arg']}"] * count
-        )
-
-    @unittest.mock.patch.dict(os.environ, {"JUJU_ACTION_NAME": "multi-input"})
-    def test_multi_input_str_arg_and_int_arg(self):
-        """Verify that the 'multi-input' action runs correctly (str-arg and int-arg are provided)."""
-        params = {
-            key: details["default"]
-            for key, details in self.harness.charm.meta.actions["multi-input"].parameters.items()
-        }
-        response = "hello"
-        count = 3
-        params["str-arg"] = response
-        params["int-arg"] = count
-        with unittest.mock.patch.object(
-            self.harness.charm.framework.model._backend,
-            "action_get",
-            unittest.mock.MagicMock(return_value=params),
-        ):
-            with self.assertLogs(level="INFO") as cm:
-                self.harness.charm.on.multi_input_action.emit()
->>>>>>> 34cc75e6
         self.assertEqual(
             cm.output, [f"INFO:charm:The 'multi-input' action says: {response}"] * count
         )
 
-<<<<<<< HEAD
-=======
     @unittest.mock.patch.dict(os.environ, {"JUJU_ACTION_NAME": "multi-input"})
     def test_multi_input_all_args(self):
         """Verify that the 'multi-input' action runs correctly (all args are provided)."""
@@ -178,13 +114,8 @@
             "array-arg": array,
             "num-arg": number,
         }
-        with unittest.mock.patch.object(
-            self.harness.charm.framework.model._backend,
-            "action_get",
-            unittest.mock.MagicMock(return_value=params),
-        ):
-            with self.assertLogs(level="INFO") as cm:
-                self.harness.charm.on.multi_input_action.emit()
+        with self.assertLogs(level="INFO") as cm:
+            self.harness.run_action("multi-input", params)
         expected_output = [f"INFO:charm:The 'multi-input' action says: {response}"] * count
         expected_output.append(
             f"INFO:charm:The 'multi-input' action also says: {number}, {array}, and {obj}"
@@ -192,7 +123,6 @@
         self.assertEqual(cm.output, expected_output)
 
     @unittest.mock.patch.dict(os.environ, {"JUJU_ACTION_NAME": "output"})
->>>>>>> 34cc75e6
     def test_output(self):
         """Verify that the 'output' action runs correctly."""
         my_fortune = "favours the brave"
